--- conflicted
+++ resolved
@@ -21,12 +21,9 @@
 */
 
 import (
-<<<<<<< HEAD
-	"github.com/tendermint/tendermint/crypto"
-=======
 	"context"
 
->>>>>>> 5a25b75b
+  "github.com/tendermint/tendermint/crypto"
 	cmn "github.com/tendermint/tendermint/libs/common"
 	ctypes "github.com/tendermint/tendermint/rpc/core/types"
 	"github.com/tendermint/tendermint/types"
@@ -81,11 +78,7 @@
 	NetworkClient
 	SignClient
 	StatusClient
-<<<<<<< HEAD
-	EventsClient
 	EvidenceClient
-=======
->>>>>>> 5a25b75b
 }
 
 // NetworkClient is general info about the network state.  May not
